"""

This class implements the SuperVectorizer, which is a preprocessor used to
automatically apply encoders to different types of data, without the need to
manually categorize them beforehand, or construct complex Pipelines.

"""

# Author: Lilian Boulard <lilian@boulard.fr> | https://github.com/LilianBoulard

import sklearn

import numpy as np
import pandas as pd

from warnings import warn
from typing import Union, Optional, List

from sklearn.base import BaseEstimator
from sklearn.compose import ColumnTransformer
from sklearn.preprocessing import OneHotEncoder

<<<<<<< HEAD
from dirty_cat import GapEncoder
from dirty_cat.utils import Version
=======
from dirty_cat import GapEncoder, DatetimeEncoder
>>>>>>> ae5ac625

_sklearn_loose_version = Version(sklearn.__version__)


def _has_missing_values(df: Union[pd.DataFrame, pd.Series]) -> bool:
    """
    Returns True if `array` contains missing values, False otherwise.
    """
    return any(df.isnull())


def _replace_missing_in_col(df: pd.Series, value: str = "missing") -> pd.Series:
    """
    Takes a Series with string data, replaces the missing values, and returns it.
    """
    dtype_name = df.dtype.name

    if dtype_name == 'category' and (value not in df.cat.categories):
        df = df.cat.add_categories(value)
    df = df.fillna(value=value)
    return df


class SuperVectorizer(ColumnTransformer):
    """
    Easily transforms a heterogeneous data table (such as a dataframe) to
    a numerical array for machine learning. For this it transforms each
    column depending on its data type.
    It provides a simplified interface for scikit-learn's `ColumnTransformer`.

    .. versionadded:: 0.2.0

    Parameters
    ----------

    cardinality_threshold: int, default=40
        Two lists of features will be created depending on this value: strictly
        under this value, the low cardinality categorical values, and above or
        equal, the high cardinality categorical values.
        Different encoders will be applied to these two groups, defined by
        the parameters `low_card_cat_transformer` and
        `high_card_cat_transformer` respectively.

    low_card_cat_transformer: Transformer or str or None, default=OneHotEncoder()
        Transformer used on categorical/string features with low cardinality
        (threshold is defined by `cardinality_threshold`).
        Can either be a transformer object instance (e.g. `OneHotEncoder()`),
        a `Pipeline` containing the preprocessing steps,
        None to apply `remainder`, 'drop' for dropping the columns,
        or 'passthrough' to return the unencoded columns.

    high_card_cat_transformer: Transformer or str or None, default=GapEncoder(n_components=30)
        Transformer used on categorical/string features with high cardinality
        (threshold is defined by `cardinality_threshold`).
        Can either be a transformer object instance (e.g. `GapEncoder()`),
        a `Pipeline` containing the preprocessing steps,
        None to apply `remainder`, 'drop' for dropping the columns,
        or 'passthrough' to return the unencoded columns.

    numerical_transformer: Transformer or str or None, default=None
        Transformer used on numerical features.
        Can either be a transformer object instance (e.g. `StandardScaler()`),
        a `Pipeline` containing the preprocessing steps,
        None to apply `remainder`, 'drop' for dropping the columns,
        or 'passthrough' to return the unencoded columns.

    datetime_transformer: Transformer or str or None, default=DatetimeEncoder()
        Transformer used on datetime features.
        Can either be a transformer object instance (e.g. `DatetimeEncoder()`),
        a `Pipeline` containing the preprocessing steps,
        None to apply `remainder`, 'drop' for dropping the columns,
        or 'passthrough' to return the unencoded columns.

    auto_cast: bool, default=True
        If set to `True`, will try to convert each column to the best possible
        data type (dtype).

    impute_missing: str, default='auto'
        When to impute missing values in string columns.
        'auto' will impute missing values if it's considered appropriate
        (we are using an encoder that does not support missing values and/or
        specific versions of pandas, numpy and scikit-learn).
        'force' will impute all missing values.
        'skip' will not impute at all.
        When imputed, missing values are replaced by the string 'missing'.
        See also attribute `imputed_columns_`.

    remainder : {'drop', 'passthrough'} or estimator, default='drop'
        By default, only the specified columns in `transformers` are
        transformed and combined in the output, and the non-specified
        columns are dropped. (default of ``'drop'``).
        By specifying ``remainder='passthrough'``, all remaining columns that
        were not specified in `transformers` will be automatically passed
        through. This subset of columns is concatenated with the output of
        the transformers.
        By setting ``remainder`` to be an estimator, the remaining
        non-specified columns will use the ``remainder`` estimator. The
        estimator must support :term:`fit` and :term:`transform`.
        Note that using this feature requires that the DataFrame columns
        input at :term:`fit` and :term:`transform` have identical order.

    sparse_threshold: float, default=0.3
        If the output of the different transformers contains sparse matrices,
        these will be stacked as a sparse matrix if the overall density is
        lower than this value. Use sparse_threshold=0 to always return dense.
        When the transformed output consists of all dense data, the stacked result
        will be dense, and this keyword will be ignored.

    n_jobs : int, default=None
        Number of jobs to run in parallel.
        ``None`` means 1 unless in a :obj:`joblib.parallel_backend` context.
        ``-1`` means using all processors.

    transformer_weights : dict, default=None
        Multiplicative weights for features per transformer. The output of the
        transformer is multiplied by these weights. Keys are transformer names,
        values the weights.

    verbose : bool, default=False
        If True, the time elapsed while fitting each transformer will be
        printed as it is completed

    Attributes
    ----------

    transformers_: List[Tuple[str, Union[str, BaseEstimator], Union[str, int]]]
        The final distribution of columns.
        List of three-tuple containing
        (1) the name of the category
        (2) the encoder/transformer instance which will be applied
        or "passthrough" or "drop"
        (3) the list of column names or index

    columns_: List[Union[str, int]]
        The column names of fitted array.

    types_: Dict[str, type]
        A mapping of inferred types per column.
        Key is the column name, value is the inferred dtype.

    imputed_columns_: List[str]
        The list of columns in which we imputed the missing values.

    """

    # Override required parameters
    _required_parameters = []
    OptionalEstimator = Optional[Union[BaseEstimator, str]]

    def __init__(self, *,
                 cardinality_threshold: int = 40,
                 low_card_cat_transformer: Optional[Union[BaseEstimator, str]] = OneHotEncoder(),
                 high_card_cat_transformer: Optional[Union[BaseEstimator, str]] = GapEncoder(n_components=30),
                 numerical_transformer: Optional[Union[BaseEstimator, str]] = None,
                 datetime_transformer: Optional[Union[BaseEstimator, str]] = DatetimeEncoder(),
                 auto_cast: bool = True,
                 impute_missing: str = 'auto',
                 # Following parameters are inherited from ColumnTransformer
                 remainder: str = 'passthrough',
                 sparse_threshold: float = 0.3,
                 n_jobs: int = None,
                 transformer_weights=None,
                 verbose: bool = False,
                 ):
        super().__init__(transformers=[])

        self.cardinality_threshold = cardinality_threshold
        self.low_card_cat_transformer = low_card_cat_transformer
        self.high_card_cat_transformer = high_card_cat_transformer
        self.numerical_transformer = numerical_transformer
        self.datetime_transformer = datetime_transformer
        self.auto_cast = auto_cast
        self.impute_missing = impute_missing

        self.remainder = remainder
        self.sparse_threshold = sparse_threshold
        self.n_jobs = n_jobs
        self.transformer_weights = transformer_weights
        self.verbose = verbose

    @staticmethod
    def _auto_cast(X: pd.DataFrame) -> pd.DataFrame:
        """
        Takes a dataframe and tries to convert its columns to the best
        possible data type.

        Parameters
        ----------
        X : {dataframe} of shape (n_samples, n_features)
            The data to be transformed.

        Returns
        -------
        pd.DataFrame
            The same pandas DataFrame, with its columns casted to the best possible
            data type.
        """
        from pandas.core.dtypes.base import ExtensionDtype

        # Handle missing values
        for col in X.columns:
            contains_missing: bool = _has_missing_values(X[col])
            # Convert pandas' NaN value (pd.NA) to numpy NaN value (np.nan)
            # because the former tends to raise all kind of issues when dealing
            # with scikit-learn (as of version 0.24).
            if contains_missing:
                # Some numerical dtypes like Int64 or Float64 only support
                # pd.NA so they must be converted to np.float64 before.
                if pd.api.types.is_numeric_dtype(X[col]):
                    X[col] = X[col].astype(np.float64)
                X[col].fillna(value=np.nan, inplace=True)
        STR_NA_VALUES = ['null', '', '1.#QNAN', '#NA', 'nan', '#N/A N/A', '-1.#QNAN', '<NA>', '-1.#IND', '-nan', 'n/a',
                         '-NaN', '1.#IND', 'NULL', 'NA', 'N/A', '#N/A', 'NaN']  # taken from pandas.io.parsers (version 1.1.4)
        X = X.replace(STR_NA_VALUES + [None, "?", "..."],
                      np.nan)
        X = X.replace(r'^\s+$', np.nan, regex=True) # replace whitespace only

        # Convert to best possible data type
        for col in X.columns:
            if not pd.api.types.is_datetime64_any_dtype(X[col]): # we don't want to cast datetime64
                try:
                    X[col] = pd.to_numeric(X[col], errors='raise')
                except:
                    # Only try to convert to datetime if the variable isn't numeric.
                    try:
                        X[col] = pd.to_datetime(X[col], errors='raise')
                    except:
                        pass
            # Cast pandas dtypes to numpy dtypes
            # for earlier versions of sklearn
            if issubclass(X[col].dtype.__class__, ExtensionDtype):
                try:
                    X[col] = X[col].astype(X[col].dtype.type, errors='ignore')
                except (TypeError, ValueError):
                    pass
        return X

    def transform(self, X) -> np.ndarray:
        """Transform X by applying transformers on each column, then concatenate results.

        Parameters
        ----------
        X : {array-like, dataframe} of shape (n_samples, n_features)
            The data to be transformed.

        Returns
        -------
        X_t : {array-like, sparse matrix} of \
                shape (n_samples, sum_n_components)
            hstack of results of transformers. sum_n_components is the
            sum of n_components (output dimension) over transformers. If
            any result is a sparse matrix, everything will be converted to
            sparse matrices.

        """
        if not isinstance(X, pd.DataFrame):
            X = pd.DataFrame(X)
        else:
            # Create a copy to avoid altering the original data.
            X = X.copy()
        # Auto cast the imported data to avoid having issues with
        # `object` dtype when we will cast columns to the fitted types.
        if self.auto_cast:
            X = self._auto_cast(X)
            self.types_ = {c: t for c, t in zip(X.columns, X.dtypes)}
        if X.shape[1] != len(self.columns_):
            raise ValueError("Passed array does not match column count of "
                             f"array seen at fit time. Got {X.shape[1]} "
                             f"columns, expected {len(self.columns_)}")

        # If the DataFrame does not have named columns already,
        # apply the learnt columns
        if pd.api.types.is_numeric_dtype(X.columns):
            X.columns = self.columns_

        for col in self.imputed_columns_:
            X[col] = _replace_missing_in_col(X[col])

        return super().transform(X)

    def fit_transform(self, X, y=None):
        """
        Fit all transformers, transform the data, and concatenate results.

        Parameters
        ----------
        X: {array-like, dataframe} of shape (n_samples, n_features)
            Input data, of which specified subsets are used to fit the
            transformers.

        y: array-like of shape (n_samples,), default=None
            Targets for supervised learning.

        Returns
        -------
        X_t: {array-like, sparse matrix} of shape (n_samples, sum_n_components)
            hstack of results of transformers. sum_n_components is the
            sum of n_components (output dimension) over transformers. If
            any result is a sparse matrix, everything will be converted to
            sparse matrices.

        Raises
        ------
        RuntimeError
            If no transformers could be constructed,
            usually because transformers passed do not match any column.
            To fix the issue, try passing the least amount of None as encoders.
        """
        # Convert to pandas DataFrame if not already.
        if not isinstance(X, pd.DataFrame):
            X = pd.DataFrame(X)
        else:
            # Create a copy to avoid altering the original data.
            X = X.copy()

        self.columns_ = X.columns
        # If auto_cast is True, we'll find and apply the best possible type
        # to each column.
        # We'll keep the results so we can apply the types in transform.
        if self.auto_cast:
            X = self._auto_cast(X)
            self.types_ = {c: t for c, t in zip(X.columns, X.dtypes)}

        # Select columns by dtype
        numeric_columns = X.select_dtypes(include=['int', 'float']).columns.to_list()
        categorical_columns = X.select_dtypes(include=['string', 'object', 'category']).columns.to_list()
        datetime_columns = X.select_dtypes(include=['datetime', "datetimetz"]).columns.to_list()

        # Divide categorical columns by cardinality
        low_card_cat_columns = [
            col for col in categorical_columns
            if X[col].nunique() < self.cardinality_threshold
        ]
        high_card_cat_columns = [
            col for col in categorical_columns
            if X[col].nunique() >= self.cardinality_threshold
        ]

        # Next part: construct the transformers
        # Create the list of all the transformers.
        all_transformers = [
            ('numeric', self.numerical_transformer, numeric_columns),
            ('datetime', self.datetime_transformer, datetime_columns),
            ('low_card_cat', self.low_card_cat_transformer, low_card_cat_columns),
            ('high_card_cat', self.high_card_cat_transformer, high_card_cat_columns),
        ]
        # We will now filter this list, by keeping only the ones with:
        # - at least one column
        # - a valid encoder or string (filter out if None)
        self.transformers = []
        for trans in all_transformers:
            name, enc, cols = trans  # Unpack
            if len(cols) > 0 and enc is not None:
                self.transformers.append(trans)

        if len(self.transformers) == 0:
            raise RuntimeError('No transformers could be generated !')

        self.imputed_columns_ = []
        if _has_missing_values(X):

            if self.impute_missing == 'force':
                for col in X.columns:
                    # Do not impute numeric columns
                    if not pd.api.types.is_numeric_dtype(X[col]):
                        X[col] = _replace_missing_in_col(X[col])
                        self.imputed_columns_.append(col)

            elif self.impute_missing == 'skip':
                pass

            elif self.impute_missing == 'auto':
                for name, trans, cols in all_transformers:
                    # At each iteration, we'll manipulate a boolean,
                    # and depending on its value at the end of the loop,
                    # we will or will not replace the missing values in
                    # the columns.
                    impute: bool = False

                    if isinstance(trans, OneHotEncoder) \
                            and _sklearn_loose_version < Version('0.24'):
                        impute = True

                    if impute:
                        for col in cols:
                            # Do not impute numeric columns
                            if not pd.api.types.is_numeric_dtype(X[col]):
                                X[col] = _replace_missing_in_col(X[col])
                                self.imputed_columns_.append(col)

            else:
                raise ValueError(
                    "Invalid value for `impute_missing`, expected any of "
                    f"{'auto', 'force', 'skip'}, got {self.impute_missing!r}."
                )

        # If there was missing values imputation, we cast the DataFrame again,
        # as pandas give different types depending whether a column has
        # missing values or not.
        if self.imputed_columns_:
            X = self._auto_cast(X)

        if self.verbose:
            print(f'[SuperVectorizer] Assigned transformers: {self.transformers}')

        res = super().fit_transform(X, y)

        # for the "remainder" columns, the ColumnTransformer transformers_ attribute
        # contains the index instead of the column name, so we convert it to the column name
        # if there is less than 20 columns in the remainder.
        for i, tup in enumerate(self.transformers_):
            name, enc, cols = tup  # Unpack
            if name == "remainder" and len(cols) < 20:
                self.transformers_[i] = (name, enc, [self.columns_[j] for j in cols])

        return res

    def get_feature_names_out(self, input_features=None) -> List[str]:
        """
        Returns clean feature names with format
        "<column_name>_<value>" if encoded by OneHotEncoder or alike,
        e.g. "job_title_Police officer",
        or "<column_name>" if not encoded.
        """
        if _sklearn_loose_version < Version('0.23'):
            try:
                if _sklearn_loose_version < Version('1.0'):
                    ct_feature_names = super().get_feature_names()
                else:
                    ct_feature_names = super().get_feature_names_out()
            except NotImplementedError:
                raise NotImplementedError(
                    'Prior to sklearn 0.23, get_feature_names with '
                    '"passthrough" is unsupported. To use the method, '
                    'either make sure there is no "passthrough" in the '
                    'transformers, or update your copy of scikit-learn.'
                )
        else:
            if _sklearn_loose_version < Version('1.0'):
                ct_feature_names = super().get_feature_names()
            else:
                ct_feature_names = super().get_feature_names_out()
        all_trans_feature_names = []

        for name, trans, cols, _ in self._iter(fitted=True):
            if isinstance(trans, str):
                if trans == 'drop':
                    continue
                elif trans == 'passthrough':
                    if all(isinstance(col, int) for col in cols):
                        cols = [self.columns_[i] for i in cols]
                    all_trans_feature_names.extend(cols)
                continue
            if not hasattr(trans, 'get_feature_names'):
                all_trans_feature_names.extend(cols)
            else:
                if _sklearn_loose_version < LooseVersion('1.0'):
                    trans_feature_names = trans.get_feature_names(cols)
                else:
                    trans_feature_names = trans.get_feature_names_out(cols)
                all_trans_feature_names.extend(trans_feature_names)

        if len(ct_feature_names) != len(all_trans_feature_names):
            warn('Could not extract clean feature names ; returning defaults.')
            return ct_feature_names

        return all_trans_feature_names
    
    def get_feature_names(self) -> List[str]:
        """ Deprecated, use "get_feature_names_out"
        """
        warn(
            "get_feature_names is deprecated in scikit-learn > 1.0. "
            "use get_feature_names_out instead",
            DeprecationWarning,
            )
        return self.get_feature_names_out()<|MERGE_RESOLUTION|>--- conflicted
+++ resolved
@@ -15,17 +15,14 @@
 
 from warnings import warn
 from typing import Union, Optional, List
+from distutils.version import LooseVersion
 
 from sklearn.base import BaseEstimator
 from sklearn.compose import ColumnTransformer
 from sklearn.preprocessing import OneHotEncoder
 
-<<<<<<< HEAD
-from dirty_cat import GapEncoder
+from dirty_cat import GapEncoder, DatetimeEncoder
 from dirty_cat.utils import Version
-=======
-from dirty_cat import GapEncoder, DatetimeEncoder
->>>>>>> ae5ac625
 
 _sklearn_loose_version = Version(sklearn.__version__)
 
