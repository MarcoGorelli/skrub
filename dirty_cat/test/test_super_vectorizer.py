--- conflicted
+++ resolved
@@ -145,19 +145,7 @@
     )
 
 
-<<<<<<< HEAD
 def _test_possibilities(X):
-=======
-def _test_possibilities(
-    X,
-    expected_transformers_df: Dict[str, List[str]],
-    expected_transformers_2: Dict[str, List[str]],
-    expected_transformers_np_no_cast: Dict[str, List[int]],
-    expected_transformers_series: Dict[str, List[str]],
-    expected_transformers_plain: Dict[str, List[str]],
-    expected_transformers_np_cast: Dict[str, List[int]],
-):
->>>>>>> 4c8e1788
     """
     Do a bunch of tests with the SuperVectorizer.
     We take some expected transformers results as argument. They're usually
@@ -202,17 +190,12 @@
     )
 
     # Test with pandas series
-<<<<<<< HEAD
     expected_transformers_series = {
         'binary_cat': ['cat1'],
     }
     vectorizer_base.fit_transform(X['cat1'])
     check_same_transformers(expected_transformers_series,
                             vectorizer_base.transformers)
-=======
-    vectorizer_base.fit_transform(X["cat1"])
-    check_same_transformers(expected_transformers_series, vectorizer_base.transformers)
->>>>>>> 4c8e1788
 
     # Test casting values
     vectorizer_cast = SuperVectorizer(
@@ -245,47 +228,7 @@
     Defines the expected returns of the vectorizer in different settings,
     and runs the tests with a clean dataset.
     """
-<<<<<<< HEAD
     _test_possibilities(_get_clean_dataframe())
-=======
-    X = _get_clean_dataframe()
-    # Define the transformers we'll use throughout the test.
-    expected_transformers_df = {
-        "numeric": ["int", "float"],
-        "low_card_cat": ["str1", "cat1"],
-        "high_card_cat": ["str2", "cat2"],
-    }
-    expected_transformers_2 = {
-        "low_card_cat": ["str1", "str2", "cat1", "cat2"],
-    }
-    expected_transformers_np_no_cast = {
-        "low_card_cat": [2, 4],
-        "high_card_cat": [3, 5],
-        "numeric": [0, 1],
-    }
-    expected_transformers_series = {
-        "low_card_cat": ["cat1"],
-    }
-    expected_transformers_plain = {
-        "high_card_cat": ["str2", "cat2"],
-        "low_card_cat": ["str1", "cat1"],
-        "numeric": ["int", "float"],
-    }
-    expected_transformers_np_cast = {
-        "numeric": [0, 1],
-        "low_card_cat": [2, 4],
-        "high_card_cat": [3, 5],
-    }
-    _test_possibilities(
-        X,
-        expected_transformers_df,
-        expected_transformers_2,
-        expected_transformers_np_no_cast,
-        expected_transformers_series,
-        expected_transformers_plain,
-        expected_transformers_np_cast,
-    )
->>>>>>> 4c8e1788
 
 
 def test_with_dirty_data() -> None:
@@ -293,48 +236,7 @@
     Defines the expected returns of the vectorizer in different settings,
     and runs the tests with a dataset containing missing values.
     """
-<<<<<<< HEAD
     _test_possibilities(_get_dirty_dataframe())
-=======
-    X = _get_dirty_dataframe()
-    # Define the transformers we'll use throughout the test.
-    expected_transformers_df = {
-        "numeric": ["int", "float"],
-        "low_card_cat": ["str1", "cat1"],
-        "high_card_cat": ["str2", "cat2"],
-    }
-    expected_transformers_2 = {
-        "low_card_cat": ["str1", "str2", "cat1", "cat2"],
-    }
-    expected_transformers_np_no_cast = {
-        "low_card_cat": [2, 4],
-        "high_card_cat": [3, 5],
-        "numeric": [0, 1],
-    }
-    expected_transformers_series = {
-        "low_card_cat": ["cat1"],
-    }
-    expected_transformers_plain = {
-        "high_card_cat": ["str2", "cat2"],
-        "low_card_cat": ["str1", "cat1"],
-        "numeric": ["int", "float"],
-    }
-    expected_transformers_np_cast = {
-        "numeric": [0, 1],
-        "low_card_cat": [2, 4],
-        "high_card_cat": [3, 5],
-    }
-
-    _test_possibilities(
-        X,
-        expected_transformers_df,
-        expected_transformers_2,
-        expected_transformers_np_no_cast,
-        expected_transformers_series,
-        expected_transformers_plain,
-        expected_transformers_np_cast,
-    )
->>>>>>> 4c8e1788
 
 
 def test_auto_cast() -> None:
@@ -395,15 +297,9 @@
     a list of lists or a numpy array.
     """
     expected_transformers = {
-<<<<<<< HEAD
-        'numeric': [0, 1],
-        'binary_cat': [2, 4],
-        'high_card_cat': [3, 5],
-=======
         "numeric": [0, 1],
-        "low_card_cat": [2, 4],
+        "binary_cat": [2, 4],
         "high_card_cat": [3, 5],
->>>>>>> 4c8e1788
     }
     vectorizer = SuperVectorizer(
         cardinality_threshold=4,
@@ -499,11 +395,7 @@
     s = [34, 5.5, "private", "manager", "yes", "60K+"]
     x = np.array(s).reshape(1, -1)
     x_trans = sup_vec.transform(x)
-<<<<<<< HEAD
     assert x_trans.tolist() == [[1, 0, 0, 0, 1, 0, 0, 0, 1, 0, 0, 0, 0, 1, 34, 5.5]]
-=======
-    assert (x_trans == [[1, 0, 0, 0, 1, 0, 0, 0, 1, 0, 0, 0, 0, 1, 34, 5.5]]).all()
->>>>>>> 4c8e1788
 
 
 def test_fit_transform_equiv() -> None:
